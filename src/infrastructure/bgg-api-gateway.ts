--- conflicted
+++ resolved
@@ -31,17 +31,12 @@
 export class BggApiGateway {
   private static readonly BASE_URL = 'https://boardgamegeek.com/xmlapi2';
   private static readonly PROXY_URL = '/api/bgg-proxy'; // CORS 우회용 프록시
-<<<<<<< HEAD
-  private static readonly PARALLEL_TIMEOUT_MS = 8000; // 병렬 검색 타임아웃
-  private static readonly MAX_RANDOM_DELAY = 500; // 서버 부하 분산용 랜덤 지연
-=======
   /**
    * Rate limiting 제거 - 병렬 처리에서는 개별 지연으로 대체
    * (각 요청에서 랜덤 지연 적용)
    */
   private static readonly RATE_LIMIT_MS = 5000; // BGG 권장 5초 간격 (참고용)
   private static lastRequestTime = 0;
->>>>>>> c85b0582
 
   /**
    * 게임 ID로 BGG에서 게임 정보 조회
@@ -96,60 +91,6 @@
   }
 
   /**
-<<<<<<< HEAD
-   * 🚀 병렬 게임 검색 (대폭 개선된 성능!)
-   * 모든 검색 패턴을 동시에 실행하여 속도를 최대 6배 개선
-   */
-  static async searchGameByName(gameName: string): Promise<{ id: number; name: string; year?: number }[] | BggApiError> {
-    try {
-      console.log(`[BggApiGateway] 🚀 병렬 게임 검색 시작: "${gameName}"`);
-
-      // 다양한 검색 패턴 생성
-      const searchPatterns = this.generateAdvancedSearchPatterns(gameName);
-      console.log(`[BggApiGateway] 생성된 검색 패턴: [${searchPatterns.join(', ')}]`);
-
-      // 🔥 모든 패턴을 병렬로 검색!
-      const searchPromises = searchPatterns.map((pattern, index) => 
-        this.searchSinglePattern(pattern, index)
-      );
-
-      console.log(`[BggApiGateway] ⚡ ${searchPatterns.length}개 패턴 병렬 실행 중...`);
-
-      // Promise.allSettled로 모든 검색 결과를 수집
-      const results = await Promise.allSettled(searchPromises);
-      
-      // 성공한 검색 결과들만 수집
-      const allGames: { id: number; name: string; year?: number }[] = [];
-      let successCount = 0;
-      let errorCount = 0;
-
-      results.forEach((result, index) => {
-        if (result.status === 'fulfilled' && !('type' in result.value)) {
-          allGames.push(...result.value);
-          successCount++;
-          console.log(`✅ [BggApiGateway] 패턴 ${index + 1} 성공: ${result.value.length}개 결과`);
-        } else {
-          errorCount++;
-          if (result.status === 'rejected') {
-            console.warn(`❌ [BggApiGateway] 패턴 ${index + 1} 실패:`, result.reason);
-          } else if ('type' in result.value) {
-            console.warn(`⚠️ [BggApiGateway] 패턴 ${index + 1} 오류:`, result.value.message);
-          }
-        }
-      });
-
-      console.log(`[BggApiGateway] 🎯 병렬 검색 완료: 성공 ${successCount}/${searchPatterns.length} 패턴, 총 ${allGames.length}개 게임 발견`);
-
-      // 중복 제거 및 관련성 순 정렬
-      const uniqueGames = this.deduplicateAndRankResults(allGames, gameName);
-      
-      console.log(`[BggApiGateway] 📊 최종 결과: ${uniqueGames.length}개 게임 (중복 제거 및 랭킹 완료)`);
-
-      return uniqueGames;
-
-    } catch (error) {
-      console.error('[BggApiGateway] 병렬 게임 검색 실패:', error);
-=======
    * 게임 이름으로 BGG에서 검색 (게임 ID 획득용) - 병렬 검색 전략
    */
   static async searchGameByName(gameName: string): Promise<{ id: number; name: string; year?: number }[] | BggApiError> {
@@ -179,7 +120,6 @@
 
     } catch (error) {
       console.error('[BggApiGateway] 병렬 검색 실패:', error);
->>>>>>> c85b0582
       return {
         type: 'network',
         message: '게임 검색 중 네트워크 오류가 발생했습니다.',
@@ -189,110 +129,22 @@
   }
 
   /**
-<<<<<<< HEAD
-   * 단일 패턴 검색 (병렬 처리용)
-   */
-  private static async searchSinglePattern(
-    pattern: string, 
-    index: number
-  ): Promise<{ id: number; name: string; year?: number }[] | BggApiError> {
-    
-    // 서버 부하 분산을 위한 랜덤 지연 (0~500ms)
-    const randomDelay = Math.random() * this.MAX_RANDOM_DELAY;
-    await new Promise(resolve => setTimeout(resolve, randomDelay));
-
-    // AbortController로 타임아웃 설정
-    const controller = new AbortController();
-    const timeoutId = setTimeout(() => {
-      controller.abort();
-    }, this.PARALLEL_TIMEOUT_MS);
-
-    try {
-      console.log(`[BggApiGateway] 패턴 ${index + 1} 검색: "${pattern}"`);
-      
-      const encodedName = encodeURIComponent(pattern.trim());
-      const url = `${this.PROXY_URL}?type=search&query=${encodedName}`;
-
-      const response = await fetch(url, {
-        method: 'GET',
-        headers: {
-          'Accept': 'application/xml, text/xml'
-        },
-        signal: controller.signal
-      });
-      
-      clearTimeout(timeoutId);
-
-      if (!response.ok) {
-        return {
-          type: 'api_error',
-          message: `패턴 "${pattern}" 검색 실패: ${response.status}`
-        };
-      }
-
-      const xmlText = await response.text();
-      const results = this.parseSearchXml(xmlText);
-      
-      if ('type' in results) {
-        return results;
-      }
-      
-      console.log(`[BggApiGateway] 패턴 "${pattern}" 결과: ${results.length}개`);
-      return results;
-
-    } catch (error) {
-      clearTimeout(timeoutId);
-      
-      if (error instanceof Error && error.name === 'AbortError') {
-        console.warn(`[BggApiGateway] 패턴 "${pattern}" 타임아웃`);
-        return {
-          type: 'network',
-          message: `패턴 "${pattern}" 검색 타임아웃`
-        };
-      }
-
-      console.warn(`[BggApiGateway] 패턴 "${pattern}" 네트워크 오류:`, error);
-      return {
-        type: 'network',
-        message: `패턴 "${pattern}" 네트워크 오류`
-      };
-    }
-  }
-
-  /**
-   * 🎯 고급 검색 패턴 생성 (더 정확한 검색을 위해)
-=======
    * 게임명에서 다양한 검색 패턴 생성 (대폭 개선)
->>>>>>> c85b0582
-   */
-  private static generateAdvancedSearchPatterns(gameName: string): string[] {
+   */
+  private static generateSearchPatterns(gameName: string): string[] {
     const patterns: string[] = [];
     const cleanName = gameName.trim();
     
-    // 1. 원본 게임명 (Exact match)
+    // 1. 원본 게임명
     patterns.push(cleanName);
     
-<<<<<<< HEAD
-    // 2. 한글-영어 매핑 (확장된 게임 데이터베이스)
-=======
     // 2. 한글-영어 매핑 (확장 - 복수형 포함)
->>>>>>> c85b0582
     const koreanToEnglishMap: { [key: string]: string[] } = {
       '봄버스터즈': ['Bomb Busters', 'BombBusters'],
       '스플렌더': ['Splendor'],
       '카탄': ['Catan', 'Settlers of Catan'],
       '윙스팬': ['Wingspan'],
       '아그리콜라': ['Agricola'],
-<<<<<<< HEAD
-      '아크노바': ['Ark Nova', 'ArkNova'],
-      '스위트랜드': ['Sweet Land', 'Sweet Lands'],
-      '루미큐브': ['Rummikub'],
-      '7원더스': ['7 Wonders', 'Seven Wonders'],
-      '푸에르토리코': ['Puerto Rico'],
-      '도미니언': ['Dominion'],
-      '티켓투라이드': ['Ticket to Ride'],
-      // 더 많은 매핑 추가 가능
-=======
       '아크노바': ['Ark Nova'],
       '스위트랜드': ['Sweet Land', 'Sweet Lands', 'Sweetland'],
       '스위트 랜드': ['Sweet Land', 'Sweet Lands'],
@@ -306,24 +158,12 @@
       '카르카손': ['Carcassonne'],
       '파워 그리드': ['Power Grid', 'Powergrid'],
       '파워그리드': ['Power Grid', 'Powergrid']
->>>>>>> c85b0582
     };
     
     if (koreanToEnglishMap[cleanName]) {
       patterns.push(...koreanToEnglishMap[cleanName]);
     }
     
-<<<<<<< HEAD
-    // 3. 공백 처리 변형
-    if (cleanName.includes(' ')) {
-      patterns.push(cleanName.replace(/\s+/g, '')); // 공백 제거
-      patterns.push(cleanName.replace(/\s+/g, '-')); // 하이픈으로 변경
-    }
-    
-    // 4. 대소문자 변형
-    if (cleanName !== cleanName.toLowerCase()) {
-      patterns.push(cleanName.toLowerCase());
-=======
     // 3. 공백 변형 패턴들
     if (cleanName.includes(' ')) {
       // 공백 제거
@@ -348,86 +188,13 @@
     if (cleanName.length > 4) {
       const keywords = this.extractKeywords(cleanName);
       patterns.push(...keywords);
->>>>>>> c85b0582
-    }
-    if (cleanName !== cleanName.toUpperCase()) {
-      patterns.push(cleanName.toUpperCase());
-    }
-    
-    // 5. 부분 검색 (3글자 이상인 경우)
-    if (cleanName.length >= 3) {
-      patterns.push(cleanName.substring(0, Math.ceil(cleanName.length * 0.8)));
-    }
-    
-    // 중복 제거 후 반환
-    const uniquePatterns = [...new Set(patterns)];
-    console.log(`[BggApiGateway] "${cleanName}"에서 ${uniquePatterns.length}개 검색 패턴 생성`);
-    
-    return uniquePatterns;
-  }
-
-  /**
-<<<<<<< HEAD
-   * 🏆 결과 중복 제거 및 관련성 순 랭킹
-   */
-  private static deduplicateAndRankResults(
-    games: { id: number; name: string; year?: number }[], 
-    originalQuery: string
-  ): { id: number; name: string; year?: number }[] {
-    
-    // 게임 ID 기준으로 중복 제거
-    const uniqueGamesMap = new Map<number, { id: number; name: string; year?: number }>();
-    
-    games.forEach(game => {
-      if (!uniqueGamesMap.has(game.id)) {
-        uniqueGamesMap.set(game.id, game);
-      }
-    });
-    
-    const uniqueGames = Array.from(uniqueGamesMap.values());
-    
-    // 관련성 점수 계산 및 정렬
-    const rankedGames = uniqueGames.map(game => ({
-      ...game,
-      relevanceScore: this.calculateRelevanceScore(game.name, originalQuery)
-    }))
-    .sort((a, b) => b.relevanceScore - a.relevanceScore)
-    .map(({ relevanceScore, ...game }) => game); // 점수 제거하고 게임 정보만 반환
-    
-    console.log(`[BggApiGateway] 랭킹 완료: ${rankedGames.length}개 게임`);
-    
-    return rankedGames;
-  }
-
-  /**
-   * 게임명 관련성 점수 계산
-   */
-  private static calculateRelevanceScore(gameName: string, query: string): number {
-    const name = gameName.toLowerCase();
-    const q = query.toLowerCase();
-    
-    // 완전 일치
-    if (name === q) return 100;
-    
-    // 시작 일치
-    if (name.startsWith(q)) return 90;
-    
-    // 포함 여부
-    if (name.includes(q)) return 80;
-    
-    // 단어별 일치도
-    const nameWords = name.split(/\s+/);
-    const queryWords = q.split(/\s+/);
-    
-    let wordMatchScore = 0;
-    queryWords.forEach(qWord => {
-      if (nameWords.some(nWord => nWord.includes(qWord))) {
-        wordMatchScore += 20;
-      }
-    });
-    
-    return wordMatchScore;
-=======
+    }
+    
+    // 중복 제거
+    return [...new Set(patterns)];
+  }
+
+  /**
    * 공백 변형 패턴 생성 (스위트랜드 → 스위트 랜드)
    */
   private static generateSpacedVariants(name: string): string[] {
@@ -517,7 +284,6 @@
     }
     
     return keywords;
->>>>>>> c85b0582
   }
 
   /**

--- conflicted
+++ resolved
@@ -79,26 +79,22 @@
 
     const sanitizedHtml = message.role === 'assistant' ? marked(message.content) : message.content;
 
-<<<<<<< HEAD
     // 환영메시지와 경고메시지 판별 - 실제 메시지 내용에 맞게 수정
     const isWelcomeMessage = message.role === 'assistant' && (
-        // 일반 환영메시지: "안녕하세요! 🎲 저는 RuleBuddy(Beta)입니다"
-        (message.content.includes('안녕하세요!') && message.content.includes('RuleBuddy(Beta)')) ||
+        // 일반 환영메시지: "안녕하세요! 🎲 저는 RuleBuddy입니다"
+        (message.content.includes('안녕하세요!') && (message.content.includes('RuleBuddy(Beta)') || message.content.includes('RuleBuddy입니다'))) ||
         // 최신 게임 경고메시지: "🚨 **최신 게임 안내**"
         (message.content.includes('🚨') && message.content.includes('최신 게임 안내')) ||
         // 기본 환영메시지 (게임명 없이)
         (message.content.includes('어떤 보드게임에 대해 알려드릴까요')) ||
         // 폴백 환영메시지
-        (message.content.includes('RuleBuddy(Beta)') && 
-         (message.content.includes('도와드리겠습니다') || message.content.includes('최선을 다해')))
-    );
-=======
-    // 환경 메시지는 피드백 제외 - 진짜 간단한 환영 메시지만 해당
-    const isWelcomeMessage = message.role === 'assistant' &&
-        message.content.includes('무엇이든 물어보세요') &&
-        !message.content.includes('룰 마스터입니다') &&
-        !message.content.includes('Universal Rule Master (Beta)');
->>>>>>> c85b0582
+        (message.content.includes('RuleBuddy') && 
+         (message.content.includes('도와드리겠습니다') || message.content.includes('최선을 다해'))) ||
+        // 간단한 환영 메시지
+        (message.content.includes('무엇이든 물어보세요') &&
+         !message.content.includes('룰 마스터입니다') &&
+         !message.content.includes('Universal Rule Master (Beta)'))
+    );
 
     // 첫 번째 게임 답변인지 확인 (게임 전문 룰마스터 소개 메시지 또는 Universal Rule Master Beta 첫 답변)
     const isFirstGameAnswer = message.role === 'assistant' && (
